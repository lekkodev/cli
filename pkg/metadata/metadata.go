// Copyright 2022 Lekko Technologies, Inc.
//
// Licensed under the Apache License, Version 2.0 (the "License");
// you may not use this file except in compliance with the License.
// You may obtain a copy of the License at
//
//      http://www.apache.org/licenses/LICENSE-2.0
//
// Unless required by applicable law or agreed to in writing, software
// distributed under the License is distributed on an "AS IS" BASIS,
// WITHOUT WARRANTIES OR CONDITIONS OF ANY KIND, either express or implied.
// See the License for the specific language governing permissions and
// limitations under the License.

// This package governs metadata in configuration repos and their surrounding
// development repositories as well.
//
// Metadata refers to a yaml file that provides information about how to parse
// and interact with the referenced configuration files.
//
// ConfigRepo or configuration repository refers to the source of truth repository.
//
// DevRepo or development repository refers to the repository where lekko config
// is used, but not as a source of truth.
package metadata

import (
	"bytes"
	"context"
	"fmt"
	"io"
	"os"
	"path/filepath"

	"github.com/lekkodev/cli/pkg/fs"
	"github.com/pkg/errors"

	"gopkg.in/yaml.v3"
)

// The type for
type RootConfigRepoMetadata struct {
	// This version refers to the version of the metadata.
	Version        string   `json:"version,omitempty" yaml:"version,omitempty"`
	Namespaces     []string `json:"namespaces,omitempty" yaml:"namespaces,omitempty"`
	ProtoDirectory string   `json:"protoDir,omitempty" yaml:"protoDir,omitempty"`
}

type NamespaceConfigRepoMetadata struct {
	// This version refers to the version of the configuration in the repo itself.
	// TODO we should move this to a separate version number.
	Version string `json:"version,omitempty" yaml:"version,omitempty"`
	Name    string `json:"name,omitempty" yaml:"name,omitempty"`
}

const DefaultRootConfigRepoMetadataFileName = "lekko.root.yaml"
const DefaultNamespaceConfigRepoMetadataFileName = "lekko.ns.yaml"
const GenFolderPathJSON = "gen/json"
const GenFolderPathProto = "gen/proto"

// Parses the lekko metadata from a configuration repo in a strict way, returning a user error on failure.
//
// This looks in the default locations and names for now, and a custom extension
// can be written later.
//
// This returns the root metadata of a repository and a map from namespace name to namespace metadata.
//
// This takes a provider so that we can use the same code on a local version on disk as well as in Github.
func ParseFullConfigRepoMetadataStrict(ctx context.Context, path string, provider fs.Provider) (*RootConfigRepoMetadata, map[string]*NamespaceConfigRepoMetadata, error) {
	contents, err := provider.GetFileContents(ctx, filepath.Join(path, DefaultRootConfigRepoMetadataFileName))
	if err != nil {
		return nil, nil, fmt.Errorf("could not open root metadata: %v", err)
	}

	var rootMetadata RootConfigRepoMetadata
	if err := UnmarshalYAMLStrict(contents, &rootMetadata); err != nil {
		return nil, nil, fmt.Errorf("could not parse root metadata: %v", err)
	}
	nsMDs := make(map[string]*NamespaceConfigRepoMetadata)
	for _, namespace := range rootMetadata.Namespaces {
		nsMD, err := ParseNamespaceMetadataStrict(ctx, path, namespace, provider)
		if err != nil {
			return nil, nil, errors.Wrap(err, "failed to parse namespace metadata")
		}
		nsMDs[namespace] = nsMD
	}
	return &rootMetadata, nsMDs, nil
}

func UpdateRootConfigRepoMetadata(ctx context.Context, path string, cw fs.ConfigWriter, f func(*RootConfigRepoMetadata)) error {
	contents, err := cw.GetFileContents(ctx, filepath.Join(path, DefaultRootConfigRepoMetadataFileName))
	if err != nil {
		return fmt.Errorf("could not open root metadata: %v", err)
	}
	var rootMetadata RootConfigRepoMetadata
	if err := UnmarshalYAMLStrict(contents, &rootMetadata); err != nil {
		return fmt.Errorf("could not parse root metadata: %v", err)
	}
	f(&rootMetadata)
<<<<<<< HEAD
	if err = writeYAML(cw, &rootMetadata, filepath.Join(path, DefaultRootConfigRepoMetadataFileName), 0644); err != nil {
=======
	if err := writeYAML(cw, &rootMetadata, filepath.Join(path, DefaultRootConfigRepoMetadataFileName), 0644); err != nil {
>>>>>>> 087b2a77
		return errors.Wrap(err, "failed to write root md file")
	}
	return nil
}

func ParseNamespaceMetadataStrict(ctx context.Context, rootPath, namespaceName string, provider fs.Provider) (*NamespaceConfigRepoMetadata, error) {
	contents, err := provider.GetFileContents(ctx, filepath.Join(rootPath, namespaceName, DefaultNamespaceConfigRepoMetadataFileName))
	if err != nil {
		return nil, errors.Wrap(err, "could not open namespace metadata")
	}
	var nsConfig NamespaceConfigRepoMetadata
	if err := UnmarshalYAMLStrict(contents, &nsConfig); err != nil {
		return nil, errors.Wrap(err, "could not parse namespace metadata")
	}
	if nsConfig.Name != namespaceName {
		return nil, fmt.Errorf("invalid configuration, namespace in root metadata: %s does not match in-namespace metadata: %s", namespaceName, nsConfig.Name)
	}
	return &nsConfig, nil
}

func CreateNamespaceMetadata(ctx context.Context, rootPath, namespaceName string, cw fs.ConfigWriter, version string) error {
	if err := cw.MkdirAll(filepath.Join(rootPath, namespaceName), 0755); err != nil {
		return errors.Wrap(err, "failed to mkdir")
	}
	if err := writeYAML(cw, &NamespaceConfigRepoMetadata{
		Version: version,
		Name:    namespaceName,
	}, filepath.Join(rootPath, namespaceName, DefaultNamespaceConfigRepoMetadataFileName), 0600); err != nil {
		return errors.Wrap(err, "failed to write namespace metadata")
	}

	// now, add the new namespace to the root repo metadata
	rootMD, _, err := ParseFullConfigRepoMetadataStrict(ctx, rootPath, cw)
	if err != nil {
		return errors.Wrap(err, "failed to parse root config repo metadata")
	}
	rootMD.Namespaces = append(rootMD.Namespaces, namespaceName)
<<<<<<< HEAD
	if err = writeYAML(cw, rootMD, filepath.Join(rootPath, DefaultRootConfigRepoMetadataFileName), 0644); err != nil {
=======
	if err := writeYAML(cw, rootMD, filepath.Join(rootPath, DefaultRootConfigRepoMetadataFileName), 0644); err != nil {
>>>>>>> 087b2a77
		return errors.Wrap(err, "failed to write root config repo metadata")
	}
	return nil
}

func UpdateNamespaceMetadata(ctx context.Context, rootPath, namespaceName string, cw fs.ConfigWriter, f func(*NamespaceConfigRepoMetadata)) error {
	existing, err := ParseNamespaceMetadataStrict(ctx, rootPath, namespaceName, cw)
	if err != nil {
		return errors.Wrap(err, "failed to parse namespace metadata")
	}
	f(existing)
	return writeYAML(cw, existing, filepath.Join(rootPath, namespaceName, DefaultNamespaceConfigRepoMetadataFileName), 0600)
}

func writeYAML(cw fs.ConfigWriter, goStruct interface{}, filename string, perm os.FileMode) error {
	bytes, err := MarshalYAML(goStruct)
	if err != nil {
		return errors.Wrap(err, "failed to marshal yaml")
	}
	if err := cw.WriteFile(filename, bytes, perm); err != nil {
		return errors.Wrap(err, "failed to write file")
	}
	return nil
}

// This is taken from github.com/bufbuild/buf/private/pkg/encoding/encoding.go
//
// UnmarshalYAMLStrict unmarshals the data as YAML, returning a user error on failure.
//
// If the data length is 0, this is a no-op.
func UnmarshalYAMLStrict(data []byte, v interface{}) error {
	if len(data) == 0 {
		return nil
	}
	yamlDecoder := NewYAMLDecoderStrict(bytes.NewReader(data))
	if err := yamlDecoder.Decode(v); err != nil {
		return fmt.Errorf("could not unmarshal as YAML: %v", err)
	}
	return nil
}

func MarshalYAML(v interface{}) ([]byte, error) {
	var b bytes.Buffer
	encoder := yaml.NewEncoder(&b)
	if err := encoder.Encode(v); err != nil {
		return nil, fmt.Errorf("failed to encode yaml: %v", err)
	}
	return b.Bytes(), nil
}

// NewYAMLDecoderStrict creates a new YAML decoder from the reader.
func NewYAMLDecoderStrict(reader io.Reader) *yaml.Decoder {
	yamlDecoder := yaml.NewDecoder(reader)
	yamlDecoder.KnownFields(true)
	return yamlDecoder
}

// NewYAMLDecoderStrict creates a new YAML decoder from the reader.
func NewYAMLEncoderStrict(writer io.Writer) *yaml.Encoder {
	return yaml.NewEncoder(writer)
}<|MERGE_RESOLUTION|>--- conflicted
+++ resolved
@@ -97,11 +97,7 @@
 		return fmt.Errorf("could not parse root metadata: %v", err)
 	}
 	f(&rootMetadata)
-<<<<<<< HEAD
-	if err = writeYAML(cw, &rootMetadata, filepath.Join(path, DefaultRootConfigRepoMetadataFileName), 0644); err != nil {
-=======
 	if err := writeYAML(cw, &rootMetadata, filepath.Join(path, DefaultRootConfigRepoMetadataFileName), 0644); err != nil {
->>>>>>> 087b2a77
 		return errors.Wrap(err, "failed to write root md file")
 	}
 	return nil
@@ -139,11 +135,7 @@
 		return errors.Wrap(err, "failed to parse root config repo metadata")
 	}
 	rootMD.Namespaces = append(rootMD.Namespaces, namespaceName)
-<<<<<<< HEAD
-	if err = writeYAML(cw, rootMD, filepath.Join(rootPath, DefaultRootConfigRepoMetadataFileName), 0644); err != nil {
-=======
 	if err := writeYAML(cw, rootMD, filepath.Join(rootPath, DefaultRootConfigRepoMetadataFileName), 0644); err != nil {
->>>>>>> 087b2a77
 		return errors.Wrap(err, "failed to write root config repo metadata")
 	}
 	return nil
