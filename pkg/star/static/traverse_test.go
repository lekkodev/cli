// Copyright 2022 Lekko Technologies, Inc.
//
// Licensed under the Apache License, Version 2.0 (the "License");
// you may not use this file except in compliance with the License.
// You may obtain a copy of the License at
//
//      http://www.apache.org/licenses/LICENSE-2.0
//
// Unless required by applicable law or agreed to in writing, software
// distributed under the License is distributed on an "AS IS" BASIS,
// WITHOUT WARRANTIES OR CONDITIONS OF ANY KIND, either express or implied.
// See the License for the specific language governing permissions and
// limitations under the License.

package static

import (
	"testing"

	"github.com/bazelbuild/buildtools/build"
	butils "github.com/bazelbuild/buildtools/buildifier/utils"
	"github.com/lekkodev/go-sdk/pkg/eval"
	"github.com/stretchr/testify/assert"
	"github.com/stretchr/testify/require"
)

func testFile(t *testing.T, useExport bool) *build.File {
	_, starBytes := testStar(t, eval.FeatureTypeBool, useExport)
<<<<<<< HEAD
=======
	return toFile(t, starBytes)
}

func toFile(t *testing.T, starBytes []byte) *build.File {
>>>>>>> 3af396a5
	p := butils.GetParser(InputTypeAuto)
	file, err := p("test.star", starBytes)
	require.NoError(t, err, "failed to parse test star file")
	return file
}

<<<<<<< HEAD
func TestTraverseNoop(t *testing.T) {
=======
func strToFile(t *testing.T, contents string) *build.File {
	return toFile(t, []byte(contents))
}

func TestTraverse_noop(t *testing.T) {
>>>>>>> 3af396a5
	for _, useExport := range []bool{true, false} {
		_, starBytes := testStar(t, eval.FeatureTypeBool, useExport)
		f := testFile(t, useExport)
		tvs := newTraverser(f)
		err := tvs.traverse()
		require.NoError(t, err)
<<<<<<< HEAD

		// after noop traversal, the round trip bytes should be the same.
		assert.EqualValues(t, string(starBytes), string(tvs.format()))
	}
=======

		// after noop traversal, the round trip bytes should be the same.
		assert.EqualValues(t, string(starBytes), string(tvs.format()))
	}
}

func TestTraverse_garbage(t *testing.T) {
	traverser := newTraverser(strToFile(t, "foo"))
	err := traverser.traverse()
	require.Error(t, err)
}
func TestTraverse_noExport(t *testing.T) {
	traverser := newTraverser(strToFile(t, "Config()"))
	err := traverser.traverse()
	require.Error(t, err)
}
func TestTraverse_noConfig(t *testing.T) {
	traverser := newTraverser(strToFile(t, "export()"))
	err := traverser.traverse()
	require.Error(t, err)
}
func TestTraverse_emptyConfig(t *testing.T) {
	traverser := newTraverser(strToFile(t, `export(Config())`))
	err := traverser.traverse()
	require.Error(t, err)
}
func TestTraverse_noDescription(t *testing.T) {
	starBytes := []byte(`export(Config(default=1))`)
	f := toFile(t, starBytes)
	traverser := newTraverser(f)
	err := traverser.traverse()
	require.Error(t, err)
}
func TestTraverse_noDefault(t *testing.T) {
	starBytes := []byte(`export(Config(description="test"))`)
	f := toFile(t, starBytes)
	traverser := newTraverser(f)
	err := traverser.traverse()
	require.Error(t, err)
}
func TestTraverse_valid(t *testing.T) {
	starBytes := []byte(`export(Config(description="test",default=1))`)
	f := toFile(t, starBytes)
	traverser := newTraverser(f)
	err := traverser.traverse()
	require.NoError(t, err)
>>>>>>> 3af396a5
}<|MERGE_RESOLUTION|>--- conflicted
+++ resolved
@@ -26,40 +26,27 @@
 
 func testFile(t *testing.T, useExport bool) *build.File {
 	_, starBytes := testStar(t, eval.FeatureTypeBool, useExport)
-<<<<<<< HEAD
-=======
 	return toFile(t, starBytes)
 }
 
 func toFile(t *testing.T, starBytes []byte) *build.File {
->>>>>>> 3af396a5
 	p := butils.GetParser(InputTypeAuto)
 	file, err := p("test.star", starBytes)
 	require.NoError(t, err, "failed to parse test star file")
 	return file
 }
 
-<<<<<<< HEAD
-func TestTraverseNoop(t *testing.T) {
-=======
 func strToFile(t *testing.T, contents string) *build.File {
 	return toFile(t, []byte(contents))
 }
 
 func TestTraverse_noop(t *testing.T) {
->>>>>>> 3af396a5
 	for _, useExport := range []bool{true, false} {
 		_, starBytes := testStar(t, eval.FeatureTypeBool, useExport)
 		f := testFile(t, useExport)
 		tvs := newTraverser(f)
 		err := tvs.traverse()
 		require.NoError(t, err)
-<<<<<<< HEAD
-
-		// after noop traversal, the round trip bytes should be the same.
-		assert.EqualValues(t, string(starBytes), string(tvs.format()))
-	}
-=======
 
 		// after noop traversal, the round trip bytes should be the same.
 		assert.EqualValues(t, string(starBytes), string(tvs.format()))
@@ -106,5 +93,4 @@
 	traverser := newTraverser(f)
 	err := traverser.traverse()
 	require.NoError(t, err)
->>>>>>> 3af396a5
 }