// Copyright 2022 Lekko Technologies, Inc.
//
// Licensed under the Apache License, Version 2.0 (the "License");
// you may not use this file except in compliance with the License.
// You may obtain a copy of the License at
//
//      http://www.apache.org/licenses/LICENSE-2.0
//
// Unless required by applicable law or agreed to in writing, software
// distributed under the License is distributed on an "AS IS" BASIS,
// WITHOUT WARRANTIES OR CONDITIONS OF ANY KIND, either express or implied.
// See the License for the specific language governing permissions and
// limitations under the License.

package generate

import (
<<<<<<< HEAD
	"fmt"
	"os"
=======
	"context"
>>>>>>> 65401c02
	"path/filepath"

	"github.com/lekkodev/cli/pkg/feature"
	"github.com/lekkodev/cli/pkg/fs"
	"github.com/lekkodev/cli/pkg/metadata"
	"github.com/lekkodev/cli/pkg/star"
	"github.com/pkg/errors"
	"google.golang.org/protobuf/encoding/protojson"
)

// Compiles each namespace.
// TODO: compilation should not happen destructively (right now compilation will overwrite
// existing compiled output whether or not compilation was successful). Ideally, we write
// compiled output to a tmp location, compare the tmp output and the existing compiled flag
// to make sure the update is backwards compatible and that existing feature flags are not
// renamed, etc. Only then should we replace existing compiled output with new compiled output.
func Compile(rootPath string) error {
<<<<<<< HEAD
	rootMD, nsNameToNsMDs, err := metadata.ParseFullConfigRepoMetadataStrict(rootPath, metadata.LocalProvider())
=======
	_, nsNameToNsMDs, err := metadata.ParseFullConfigRepoMetadataStrict(rootPath, fs.LocalProvider())
>>>>>>> 65401c02
	if err != nil {
		return err
	}
	for ns, nsMD := range nsNameToNsMDs {
<<<<<<< HEAD
		pathToNamespace := filepath.Join(rootPath, ns)
		featureFiles, err := feature.GroupFeatureFiles(pathToNamespace, nsMD)
=======
		featureFiles, err := feature.GroupFeatureFiles(context.Background(), filepath.Join(rootPath, ns), nsMD, fs.LocalProvider())
>>>>>>> 65401c02
		if err != nil {
			return err
		}
		for _, ff := range featureFiles {
			result, err := star.Compile(
				rootMD.ProtoDirectory,
				filepath.Join(rootPath, ns, ff.BuilderFileName),
				ff.Name,
			)
			if err != nil {
				return err
			}

			// Create the json file
			bytes, err := protojson.MarshalOptions{Multiline: true}.Marshal(result)
			if err != nil {
				return errors.Wrap(err, "failed to marshal proto to json")
			}
			jsonFile := filepath.Join(pathToNamespace, fmt.Sprintf("%s.json", ff.Name))
			if err := os.WriteFile(jsonFile, bytes, 0600); err != nil {
				return errors.Wrap(err, "failed to write file")
			}
		}
	}
	return nil
}<|MERGE_RESOLUTION|>--- conflicted
+++ resolved
@@ -15,12 +15,9 @@
 package generate
 
 import (
-<<<<<<< HEAD
+	"context"
 	"fmt"
 	"os"
-=======
-	"context"
->>>>>>> 65401c02
 	"path/filepath"
 
 	"github.com/lekkodev/cli/pkg/feature"
@@ -38,28 +35,20 @@
 // to make sure the update is backwards compatible and that existing feature flags are not
 // renamed, etc. Only then should we replace existing compiled output with new compiled output.
 func Compile(rootPath string) error {
-<<<<<<< HEAD
-	rootMD, nsNameToNsMDs, err := metadata.ParseFullConfigRepoMetadataStrict(rootPath, metadata.LocalProvider())
-=======
-	_, nsNameToNsMDs, err := metadata.ParseFullConfigRepoMetadataStrict(rootPath, fs.LocalProvider())
->>>>>>> 65401c02
+	rootMD, nsNameToNsMDs, err := metadata.ParseFullConfigRepoMetadataStrict(rootPath, fs.LocalProvider())
 	if err != nil {
 		return err
 	}
 	for ns, nsMD := range nsNameToNsMDs {
-<<<<<<< HEAD
 		pathToNamespace := filepath.Join(rootPath, ns)
-		featureFiles, err := feature.GroupFeatureFiles(pathToNamespace, nsMD)
-=======
-		featureFiles, err := feature.GroupFeatureFiles(context.Background(), filepath.Join(rootPath, ns), nsMD, fs.LocalProvider())
->>>>>>> 65401c02
+		featureFiles, err := feature.GroupFeatureFiles(context.Background(), pathToNamespace, nsMD, fs.LocalProvider())
 		if err != nil {
 			return err
 		}
 		for _, ff := range featureFiles {
 			result, err := star.Compile(
 				rootMD.ProtoDirectory,
-				filepath.Join(rootPath, ns, ff.BuilderFileName),
+				filepath.Join(rootPath, ns, ff.StarlarkFileName),
 				ff.Name,
 			)
 			if err != nil {
