--- conflicted
+++ resolved
@@ -63,6 +63,10 @@
 	if err != nil {
 		return nil, err
 	}
+	r, err := repo.NewLocal(repoPath, nil)
+	if err != nil {
+		return nil, err
+	}
 
 	// Traverse target path, finding namespaces
 	// TODO: consider making this more efficient for batch gen/sync
@@ -74,8 +78,11 @@
 		}
 		// Sync and gen
 		if d.Name() == "lekko.go" { // TODO: Change file name to be based off namespace
-			syncer := NewGoSyncer(mf.Module.Mod.Path, p, repoPath)
-			if err := syncer.Sync(ctx); err != nil {
+			syncer, err := NewGoSyncer(ctx, mf.Module.Mod.Path, p, repoPath)
+			if err != nil {
+				return errors.Wrapf(err, "sync %s", p)
+			}
+			if err := syncer.Sync(ctx, r); err != nil {
 				return errors.Wrapf(err, "sync %s", p)
 			}
 			namespace := filepath.Base(filepath.Dir(p))
@@ -100,76 +107,20 @@
 	Features []*featurev1beta1.Feature
 }
 
-<<<<<<< HEAD
-func FileLocationToNamespace(ctx context.Context, f string, registry *protoregistry.Types) (*Namespace, error) {
-	src, err := os.ReadFile(f)
-	if err != nil {
-		return nil, errors.Wrap(err, fmt.Sprintf("open %s", f))
+func (g *goSyncer) FileLocationToNamespace(ctx context.Context) (*Namespace, error) {
+	namespace := Namespace{}
+	src, err := os.ReadFile(g.filePath)
+	if err != nil {
+		return nil, errors.Wrap(err, fmt.Sprintf("open %s", g.filePath))
 	}
 	if bytes.Contains(src, []byte("<<<<<<<")) {
-		return nil, fmt.Errorf("%s has unresolved merge conflicts", f)
-=======
-// Translates Go code to Protobuf/Starlark and writes changes to local config repository
-type goSyncer struct {
-	moduleRoot string
-	lekkoPath  string
-	filePath   string // Path to Go source file to sync
-	repoPath   string // Path to config repository on local fs
-
-	typeRegistry  *protoregistry.Types
-	protoPackages map[string]string // Map of local package names to protobuf packages (e.g. configv1beta1 -> default.config.v1beta1)
-}
-
-func NewGoSyncer(moduleRoot, filePath, repoPath string) *goSyncer {
-	return &goSyncer{
-		moduleRoot: moduleRoot,
-		// Assumes target file is at <lekkoPath>/<namespace>/<file>
-		lekkoPath:     filepath.Clean(filepath.Dir(filepath.Dir(filePath))),
-		filePath:      filepath.Clean(filePath),
-		repoPath:      repoPath,
-		protoPackages: make(map[string]string),
-	}
-}
-
-func (g *goSyncer) Sync(ctx context.Context) error {
-	src, err := os.ReadFile(g.filePath)
-	if err != nil {
-		return errors.Wrap(err, fmt.Sprintf("open %s", g.filePath))
-	}
-	if bytes.Contains(src, []byte("<<<<<<<")) {
-		return fmt.Errorf("%s has unresolved merge conflicts", g.filePath)
->>>>>>> ff9d9503
-	}
-
+		return nil, fmt.Errorf("%s has unresolved merge conflicts", g.filePath)
+	}
 	fset := token.NewFileSet()
 	pf, err := parser.ParseFile(fset, g.filePath, src, parser.ParseComments)
 	if err != nil {
 		return nil, err
 	}
-	namespace := Namespace{}
-
-<<<<<<< HEAD
-=======
-	r, err := repo.NewLocal(g.repoPath, nil)
-	if err != nil {
-		return err
-	}
-	// Discard logs, mainly for silencing compilation later
-	// TODO: Maybe a verbose flag
-	r.ConfigureLogger(&repo.LoggingConfiguration{
-		Writer: io.Discard,
-	})
-	rootMD, _, err := r.ParseMetadata(ctx)
-	if err != nil {
-		return err
-	}
-	registry, err := r.BuildDynamicTypeRegistry(ctx, rootMD.ProtoDirectory)
-	if err != nil {
-		return err
-	}
-	g.typeRegistry = registry
-
->>>>>>> ff9d9503
 	// TODO: instead of panicking everywhere, collect errors (maybe using go/analysis somehow)
 	// so we can report them properly (and not look sketchy)
 	ast.Inspect(pf, func(n ast.Node) bool {
@@ -261,10 +212,20 @@
 	return &namespace, nil
 }
 
-func SyncGo(ctx context.Context, f, repoPath string) error {
-	r, err := repo.NewLocal(repoPath, secrets.NewSecretsOrFail())
-	if err != nil {
-		return err
+// Translates Go code to Protobuf/Starlark and writes changes to local config repository
+type goSyncer struct {
+	moduleRoot string
+	lekkoPath  string
+	filePath   string // Path to Go source file to sync
+
+	typeRegistry  *protoregistry.Types
+	protoPackages map[string]string // Map of local package names to protobuf packages (e.g. configv1beta1 -> default.config.v1beta1)
+}
+
+func NewGoSyncer(ctx context.Context, moduleRoot, filePath, repoPath string) (*goSyncer, error) {
+	r, err := repo.NewLocal(repoPath, nil)
+	if err != nil {
+		return nil, err
 	}
 	// Discard logs, mainly for silencing compilation later
 	// TODO: Maybe a verbose flag
@@ -273,6 +234,39 @@
 	})
 	rootMD, _, err := r.ParseMetadata(ctx)
 	if err != nil {
+		return nil, err
+	}
+	registry, err := r.BuildDynamicTypeRegistry(ctx, rootMD.ProtoDirectory)
+	if err != nil {
+		return nil, err
+	}
+	return &goSyncer{
+		moduleRoot: moduleRoot,
+		// Assumes target file is at <lekkoPath>/<namespace>/<file>
+		lekkoPath:     filepath.Clean(filepath.Dir(filepath.Dir(filePath))),
+		filePath:      filepath.Clean(filePath),
+		protoPackages: make(map[string]string),
+		typeRegistry:  registry,
+	}, nil
+}
+
+func NewGoSyncerLite(filePath string, registry *protoregistry.Types) *goSyncer {
+	return &goSyncer{
+		lekkoPath:     filepath.Clean(filepath.Dir(filepath.Dir(filePath))),
+		filePath:      filepath.Clean(filePath),
+		protoPackages: make(map[string]string),
+		typeRegistry:  registry,
+	}
+}
+
+func (g *goSyncer) Sync(ctx context.Context, r repo.ConfigurationRepository) error {
+	// Discard logs, mainly for silencing compilation later
+	// TODO: Maybe a verbose flag
+	r.ConfigureLogger(&repo.LoggingConfiguration{
+		Writer: io.Discard,
+	})
+	rootMD, _, err := r.ParseMetadata(ctx)
+	if err != nil {
 		return err
 	}
 	registry, err := r.BuildDynamicTypeRegistry(ctx, rootMD.ProtoDirectory)
@@ -280,7 +274,7 @@
 		return err
 	}
 
-	namespace, err := FileLocationToNamespace(ctx, f, registry)
+	namespace, err := g.FileLocationToNamespace(ctx)
 	if err != nil {
 		return err
 	}
@@ -689,16 +683,15 @@
 func (g *goSyncer) binaryExprToRule(expr *ast.BinaryExpr) *rulesv1beta3.Rule {
 	switch expr.Op {
 	case token.LAND:
-<<<<<<< HEAD
 		var rules []*rulesv1beta3.Rule
-		left := exprToRule(expr.X)
+		left := g.exprToRule(expr.X)
 		l, ok := left.Rule.(*rulesv1beta3.Rule_LogicalExpression)
 		if ok && l.LogicalExpression.LogicalOperator == rulesv1beta3.LogicalOperator_LOGICAL_OPERATOR_AND {
 			rules = append(rules, l.LogicalExpression.Rules...)
 		} else {
 			rules = append(rules, left)
 		}
-		right := exprToRule(expr.Y)
+		right := g.exprToRule(expr.Y)
 		r, ok := right.Rule.(*rulesv1beta3.Rule_LogicalExpression)
 		if ok && r.LogicalExpression.LogicalOperator == rulesv1beta3.LogicalOperator_LOGICAL_OPERATOR_AND {
 			rules = append(rules, r.LogicalExpression.Rules...)
@@ -708,14 +701,14 @@
 		return &rulesv1beta3.Rule{Rule: &rulesv1beta3.Rule_LogicalExpression{LogicalExpression: &rulesv1beta3.LogicalExpression{LogicalOperator: rulesv1beta3.LogicalOperator_LOGICAL_OPERATOR_AND, Rules: rules}}}
 	case token.LOR:
 		var rules []*rulesv1beta3.Rule
-		left := exprToRule(expr.X)
+		left := g.exprToRule(expr.X)
 		l, ok := left.Rule.(*rulesv1beta3.Rule_LogicalExpression)
 		if ok && l.LogicalExpression.LogicalOperator == rulesv1beta3.LogicalOperator_LOGICAL_OPERATOR_OR {
 			rules = append(rules, l.LogicalExpression.Rules...)
 		} else {
 			rules = append(rules, left)
 		}
-		right := exprToRule(expr.Y)
+		right := g.exprToRule(expr.Y)
 		r, ok := right.Rule.(*rulesv1beta3.Rule_LogicalExpression)
 		if ok && r.LogicalExpression.LogicalOperator == rulesv1beta3.LogicalOperator_LOGICAL_OPERATOR_OR {
 			rules = append(rules, r.LogicalExpression.Rules...)
@@ -723,11 +716,6 @@
 			rules = append(rules, right)
 		}
 		return &rulesv1beta3.Rule{Rule: &rulesv1beta3.Rule_LogicalExpression{LogicalExpression: &rulesv1beta3.LogicalExpression{LogicalOperator: rulesv1beta3.LogicalOperator_LOGICAL_OPERATOR_OR, Rules: rules}}}
-=======
-		return &rulesv1beta3.Rule{Rule: &rulesv1beta3.Rule_LogicalExpression{LogicalExpression: &rulesv1beta3.LogicalExpression{LogicalOperator: rulesv1beta3.LogicalOperator_LOGICAL_OPERATOR_AND, Rules: []*rulesv1beta3.Rule{g.exprToRule(expr.X), g.exprToRule(expr.Y)}}}}
-	case token.LOR:
-		return &rulesv1beta3.Rule{Rule: &rulesv1beta3.Rule_LogicalExpression{LogicalExpression: &rulesv1beta3.LogicalExpression{LogicalOperator: rulesv1beta3.LogicalOperator_LOGICAL_OPERATOR_OR, Rules: []*rulesv1beta3.Rule{g.exprToRule(expr.X), g.exprToRule(expr.Y)}}}}
->>>>>>> ff9d9503
 	case token.EQL:
 		return &rulesv1beta3.Rule{Rule: &rulesv1beta3.Rule_Atom{Atom: &rulesv1beta3.Atom{ComparisonOperator: rulesv1beta3.ComparisonOperator_COMPARISON_OPERATOR_EQUALS, ContextKey: g.exprToValue(expr.X), ComparisonValue: g.exprToComparisonValue(expr.Y)}}}
 	case token.LSS:
