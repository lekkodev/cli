run:
  skip-dirs-use-default: false
linters-settings:
  errcheck:
    check-type-assertions: true
  forbidigo:
    forbid:
<<<<<<< HEAD
      - '^print$'
      - '^println$'
issues:
  exclude-rules:
    - path: cmd/lekko/main.go
      text: "File is not `goimports`-ed"
=======
      - "^print$"
      - "^println$"
>>>>>>> 71465f1a
linters:
  enable:
    - asciicheck
    - bidichk
    - bodyclose
    - containedctx
    - contextcheck
    - deadcode
    - decorder
    # - depguard
    - dogsled
    - errcheck
    - execinquery
    - exportloopref
    - forbidigo
    - forcetypeassert
    - gochecknoinits
    - gofmt
    - goheader
    - goimports
    - gomodguard
    - goprintffuncname
    - gosec
    - gosimple
    - govet
    - grouper
    - importas
    - ineffassign
    - makezero
    - misspell
    - nakedret
    - nilerr
    - nolintlint
    - nosprintfhostport
    - predeclared
    - promlinter
    - rowserrcheck
    - staticcheck
    - structcheck
    - stylecheck
    - typecheck
    - unconvert
    - unused
    - varcheck
    - wastedassign
    - whitespace
    - unparam
  disable-all: true<|MERGE_RESOLUTION|>--- conflicted
+++ resolved
@@ -5,17 +5,12 @@
     check-type-assertions: true
   forbidigo:
     forbid:
-<<<<<<< HEAD
-      - '^print$'
-      - '^println$'
+      - "^print$"
+      - "^println$"
 issues:
   exclude-rules:
     - path: cmd/lekko/main.go
       text: "File is not `goimports`-ed"
-=======
-      - "^print$"
-      - "^println$"
->>>>>>> 71465f1a
 linters:
   enable:
     - asciicheck
