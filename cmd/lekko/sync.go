// Copyright 2022 Lekko Technologies, Inc.
//
// Licensed under the Apache License, Version 2.0 (the "License");
// you may not use this file except in compliance with the License.
// You may obtain a copy of the License at
//
//      http://www.apache.org/licenses/LICENSE-2.0
//
// Unless required by applicable law or agreed to in writing, software
// distributed under the License is distributed on an "AS IS" BASIS,
// WITHOUT WARRANTIES OR CONDITIONS OF ANY KIND, either express or implied.
// See the License for the specific language governing permissions and
// limitations under the License.

package main

import (
<<<<<<< HEAD
	"fmt"
	"io/fs"
	"os"
	"path/filepath"

	bffv1beta1 "buf.build/gen/go/lekkodev/cli/protocolbuffers/go/lekko/bff/v1beta1"
	featurev1beta1 "buf.build/gen/go/lekkodev/cli/protocolbuffers/go/lekko/feature/v1beta1"
	connect_go "github.com/bufbuild/connect-go"
	"github.com/lekkodev/cli/pkg/gen"
	"github.com/lekkodev/cli/pkg/lekko"
	"github.com/lekkodev/cli/pkg/repo"
	"github.com/lekkodev/cli/pkg/secrets"
	"github.com/lekkodev/cli/pkg/star/prototypes"
=======
	"os"

	"github.com/lekkodev/cli/pkg/repo"
>>>>>>> ff9d9503
	"github.com/lekkodev/cli/pkg/sync"
	"github.com/pkg/errors"
	"github.com/spf13/cobra"
<<<<<<< HEAD
	"google.golang.org/protobuf/proto"
	"google.golang.org/protobuf/reflect/protoregistry"
	"google.golang.org/protobuf/types/descriptorpb"
	"google.golang.org/protobuf/types/known/anypb"
=======
	"golang.org/x/mod/modfile"
>>>>>>> ff9d9503
)

func syncCmd() *cobra.Command {
	cmd := &cobra.Command{
		Use:   "sync",
		Short: "sync code to config",
	}
	cmd.AddCommand(syncGoCmd())
	return cmd
}

func syncGoCmd() *cobra.Command {
	var f string
	var repoPath string
	cmd := &cobra.Command{
		Use:   "go",
		Short: "sync a Go file with Lekko config functions to a local config repository",
		RunE: func(cmd *cobra.Command, args []string) error {
			b, err := os.ReadFile("go.mod")
			if err != nil {
				return errors.Wrap(err, "find go.mod in working directory")
			}
			mf, err := modfile.ParseLax("go.mod", b, nil)
			if err != nil {
				return err
			}

			if len(repoPath) == 0 {
				repoPath, err = repo.PrepareGithubRepo()
				if err != nil {
					return err
				}
			}
			syncer := sync.NewGoSyncer(mf.Module.Mod.Path, f, repoPath)
			return syncer.Sync(cmd.Context())
		},
	}
	cmd.Flags().StringVarP(&f, "file", "f", "lekko.go", "Go file to sync to config repository") // TODO make this less dumb
	cmd.Flags().StringVarP(&repoPath, "repo-path", "r", "", "path to config repository, will use autodetect if not set")
	return cmd
}

func anyToLekkoAny(a *anypb.Any) *featurev1beta1.Any {
	return &featurev1beta1.Any{
		TypeUrl: a.GetTypeUrl(),
		Value:   a.GetValue(),
	}
}

func lekkoAnyToAny(a *featurev1beta1.Any) *anypb.Any {
	return &anypb.Any{
		TypeUrl: a.GetTypeUrl(),
		Value:   a.GetValue(),
	}
}

/*
 * Questions we need answered:
 * Is repo main = lekko main?
 * will repo main be ahead of lekko main if we merge ourselves?
 *
 * Things we need to do:
 * Open a PR with the new code-gen for main
 * Push sync changes to lekko before we merge them
 */

func diffCmd() *cobra.Command {
	cmd := &cobra.Command{
		Use:   "diff",
		Short: "diff",
		RunE: func(cmd *cobra.Command, args []string) error {
			ctx := cmd.Context()
			rs := secrets.NewSecretsOrFail(secrets.RequireGithub(), secrets.RequireLekko())

			wd, err := os.Getwd()
			if err != nil {
				return err
			}
			files, err := findLekkoFiles(wd + "/internal/lekko")
			if err != nil {
				return err
			}
			bff := lekko.NewBFFClient(rs)
			resp, err := bff.GetRepositoryContents(ctx, connect_go.NewRequest(&bffv1beta1.GetRepositoryContentsRequest{
				Key: &bffv1beta1.BranchKey{
					OwnerName: "lekkodev",
					RepoName:  "internal",
					Name:      "main",
				},
			}))
			if err != nil {
				return err
			}
			registry, err := GetRegistryFromFileDescriptorSet(resp.Msg.FileDescriptorSet)
			if err != nil {
				return err
			}
			existing := make(map[string]map[string]*featurev1beta1.Feature)
			for _, namespace := range resp.Msg.NamespaceContents.Namespaces {
				existing[namespace.Name] = make(map[string]*featurev1beta1.Feature)
				for _, config := range namespace.Configs {
					if config.StaticFeature.Tree.DefaultNew != nil {
						config.StaticFeature.Tree.Default = lekkoAnyToAny(config.StaticFeature.Tree.DefaultNew)
					}
					for _, c := range config.StaticFeature.Tree.Constraints {
						c.Rule = ""
						if c.GetValueNew() != nil {
							c.Value = lekkoAnyToAny(c.GetValueNew())
						}
					}
					existing[namespace.Name][config.Name] = config.StaticFeature
				}
			}
			for _, f := range files {
				namespace, err := sync.FileLocationToNamespace(ctx, f, registry)
				if err != nil {
					return err
				}
				fmt.Printf("%#v\n", namespace)
				for _, f := range namespace.Features {
					if f.GetTree().GetDefault() != nil {
						f.Tree.DefaultNew = anyToLekkoAny(f.Tree.Default)
					}
					for _, c := range f.GetTree().GetConstraints() {
						if c.GetValue() != nil {
							c.ValueNew = anyToLekkoAny(c.Value)
						}
					}

					if proto.Equal(f.Tree, existing[namespace.Name][f.Key].Tree) {
						fmt.Print("Equal! - from proto.Equal\n")
					} else {
						// These might still be equal, because the typescript path combines logical things in ways that the go path does not
						// Using ts since it has fewer args..
						gen.TypeRegistry = registry
						otherAsTs, err := gen.GenTSForFeature(f, namespace.Name, "")
						if err != nil {
							return err
						}
						existingAsTs, err := gen.GenTSForFeature(existing[namespace.Name][f.Key], namespace.Name, "")
						if err != nil {
							return err
						}
						if otherAsTs == existingAsTs {
							fmt.Print("Equal! - from codeGen\n")
						} else {
							fmt.Printf("Not Equal:\n\n%s\n%s\n\n", otherAsTs, existingAsTs)
						}
					}
				}
			}

			return nil
		},
	}
	return cmd
}

func GetRegistryFromFileDescriptorSet(fds *descriptorpb.FileDescriptorSet) (*protoregistry.Types, error) {
	b, err := proto.Marshal(fds)
	if err != nil {
		return nil, err
	}
	st, err := prototypes.BuildDynamicTypeRegistryFromBufImage(b)
	if err != nil {
		return nil, err
	}
	return st.Types, nil
}

func findLekkoFiles(lekkoPath string) ([]string, error) {
	files := make([]string, 0)
	if err := filepath.WalkDir(lekkoPath, func(p string, d fs.DirEntry, err error) error {
		if d.IsDir() && d.Name() == "proto" {
			return filepath.SkipDir
		}
		if d.Name() == "lekko.go" {
			files = append(files, p)
		}
		return nil
	}); err != nil {
		return nil, err
	}
	return files, nil
}<|MERGE_RESOLUTION|>--- conflicted
+++ resolved
@@ -15,7 +15,6 @@
 package main
 
 import (
-<<<<<<< HEAD
 	"fmt"
 	"io/fs"
 	"os"
@@ -29,22 +28,17 @@
 	"github.com/lekkodev/cli/pkg/repo"
 	"github.com/lekkodev/cli/pkg/secrets"
 	"github.com/lekkodev/cli/pkg/star/prototypes"
-=======
-	"os"
-
-	"github.com/lekkodev/cli/pkg/repo"
->>>>>>> ff9d9503
+
 	"github.com/lekkodev/cli/pkg/sync"
 	"github.com/pkg/errors"
 	"github.com/spf13/cobra"
-<<<<<<< HEAD
+
 	"google.golang.org/protobuf/proto"
 	"google.golang.org/protobuf/reflect/protoregistry"
 	"google.golang.org/protobuf/types/descriptorpb"
 	"google.golang.org/protobuf/types/known/anypb"
-=======
+
 	"golang.org/x/mod/modfile"
->>>>>>> ff9d9503
 )
 
 func syncCmd() *cobra.Command {
@@ -78,8 +72,15 @@
 					return err
 				}
 			}
-			syncer := sync.NewGoSyncer(mf.Module.Mod.Path, f, repoPath)
-			return syncer.Sync(cmd.Context())
+			r, err := repo.NewLocal(repoPath, nil)
+			if err != nil {
+				return err
+			}
+			syncer, err := sync.NewGoSyncer(cmd.Context(), mf.Module.Mod.Path, f, repoPath)
+			if err != nil {
+				return err
+			}
+			return syncer.Sync(cmd.Context(), r)
 		},
 	}
 	cmd.Flags().StringVarP(&f, "file", "f", "lekko.go", "Go file to sync to config repository") // TODO make this less dumb
@@ -159,7 +160,8 @@
 				}
 			}
 			for _, f := range files {
-				namespace, err := sync.FileLocationToNamespace(ctx, f, registry)
+				g := sync.NewGoSyncerLite(f, registry)
+				namespace, err := g.FileLocationToNamespace(ctx)
 				if err != nil {
 					return err
 				}
