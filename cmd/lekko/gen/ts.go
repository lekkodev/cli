// Copyright 2022 Lekko Technologies, Inc.
//
// Licensed under the Apache License, Version 2.0 (the "License");
// you may not use this file except in compliance with the License.
// You may obtain a copy of the License at
//
//      http://www.apache.org/licenses/LICENSE-2.0
//
// Unless required by applicable law or agreed to in writing, software
// distributed under the License is distributed on an "AS IS" BASIS,
// WITHOUT WARRANTIES OR CONDITIONS OF ANY KIND, either express or implied.
// See the License for the specific language governing permissions and
// limitations under the License.

package gen

import (
	"bytes"
	"fmt"
	"os"
	"regexp"
	"sort"
	"strconv"
	"strings"
	"text/template"

	featurev1beta1 "buf.build/gen/go/lekkodev/cli/protocolbuffers/go/lekko/feature/v1beta1"
	rulesv1beta3 "buf.build/gen/go/lekkodev/cli/protocolbuffers/go/lekko/rules/v1beta3"
	"github.com/lainio/err2/try"
	"github.com/lekkodev/cli/pkg/repo"
	"github.com/lekkodev/cli/pkg/secrets"
	"github.com/pkg/errors"
	"github.com/spf13/cobra"
	"golang.org/x/exp/maps"
	"google.golang.org/protobuf/encoding/protojson"
	"google.golang.org/protobuf/proto"
	"google.golang.org/protobuf/reflect/protoreflect"
	"google.golang.org/protobuf/types/known/anypb"
	"google.golang.org/protobuf/types/known/durationpb"
	"google.golang.org/protobuf/types/known/structpb"
	"google.golang.org/protobuf/types/known/wrapperspb"
)

func fieldDescriptorToTS(f protoreflect.FieldDescriptor) string {
	var t string
	switch f.Kind() {
	case protoreflect.StringKind:
		t = "string"
	case protoreflect.BoolKind:
		t = "boolean"
	case protoreflect.BytesKind:
		t = "Uint8Array"
	case protoreflect.FloatKind:
		fallthrough
	case protoreflect.DoubleKind:
		fallthrough
	case protoreflect.Int64Kind:
		fallthrough
	case protoreflect.Int32Kind:
		fallthrough
	case protoreflect.Uint64Kind:
		fallthrough
	case protoreflect.Uint32Kind:
		t = "number"
	case protoreflect.EnumKind:
		t = "string"
	case protoreflect.MessageKind:
		if f.IsMap() {
			t = fmt.Sprintf("Record<%s, %s>", fieldDescriptorToTS(f.MapKey()), fieldDescriptorToTS(f.MapValue()))
		} else if strings.HasPrefix(string(f.Message().FullName()), "google") {
			t = fmt.Sprintf("protobuf.%s", f.Message().Name())
		} else {
			d := f.Message()
			t = "{"
			for i := 0; i < d.Fields().Len(); i++ {
				f := d.Fields().Get(i)
				t += fmt.Sprintf("%s: %s;", f.TextName(), fieldDescriptorToTS(f))
			}
			t += "}"
		}
		// TODO add more
	default:
		t = f.Kind().String()
	}
	if f.Cardinality() == protoreflect.Repeated && !f.IsMap() {
		t += "[]"
	}
	return t
}

func getTSInterface(d protoreflect.MessageDescriptor) (string, error) {
	const templateBody = `export interface {{$.Name}} {
{{range  $.Fields}}    {{ . }}
{{end}}}`

	var fields []string
	for i := 0; i < d.Fields().Len(); i++ {
		f := d.Fields().Get(i)
		t := fieldDescriptorToTS(f)
		fields = append(fields, fmt.Sprintf("%s: %s;", f.TextName(), t))
	}

	data := struct {
		Name   string
		Fields []string
	}{
		string(d.Name()),
		fields,
	}
	templ, err := template.New("go func").Parse(templateBody)
	if err != nil {
		return "", err
	}
	var ret bytes.Buffer
	err = templ.Execute(&ret, data)
	if err != nil {
		return "", err
	}
	return ret.String(), nil
}

func getTSParameters(d protoreflect.MessageDescriptor) string {
	var fields []string
	for i := 0; i < d.Fields().Len(); i++ {
		f := d.Fields().Get(i)
		fields = append(fields, f.TextName())
	}

	return fmt.Sprintf("{%s}: %s", strings.Join(fields, ", "), d.Name())
}

func GenTSCmd() *cobra.Command {
	var ns string
	var wd string
	var of string
	cmd := &cobra.Command{
		Use:   "ts",
		Short: "generate typescript library code from configs",
		RunE: func(cmd *cobra.Command, args []string) error {
			rs := secrets.NewSecretsOrFail()
			r, err := repo.NewLocal(wd, rs)
			if err != nil {
				return errors.Wrap(err, "new repo")
			}
			rootMD, nsMDs := try.To2(r.ParseMetadata(cmd.Context()))
			typeRegistry = try.To1(r.BuildDynamicTypeRegistry(cmd.Context(), rootMD.ProtoDirectory))

			var parameters string
			interfaces := make(map[string]string)
			if len(nsMDs[ns].ContextProto) > 0 {
				ptype, err := typeRegistry.FindMessageByName(protoreflect.FullName(nsMDs[ns].ContextProto))
				if err != nil {
					return err
				}
				parameters = getTSParameters(ptype.Descriptor())
				face, err := getTSInterface(ptype.Descriptor())
				if err != nil {
					return err
				}
				interfaces[nsMDs[ns].ContextProto] = face
			}

			var codeStrings []string
			/*
			         typeRegistry.RangeMessages(func(mt protoreflect.MessageType) bool {
			   				splitName := strings.Split(string(mt.Descriptor().FullName()), ".")
			   				if splitName[0] == "google" {
			   					return true
			   				}
			   				face, err := getTSInterface(mt.Descriptor())
			   				if err != nil {
			   					panic(err)
			   				}
			   				codeStrings = append(codeStrings, face)
			   				return true
			   			})
			*/

			ffs, err := r.GetFeatureFiles(cmd.Context(), ns)
			if err != nil {
				return err
			}
			sort.SliceStable(ffs, func(i, j int) bool {
				return ffs[i].CompiledProtoBinFileName < ffs[j].CompiledProtoBinFileName
			})
			protoImports := make(map[string]struct{})
			for _, ff := range ffs {
				fff, err := os.ReadFile(wd + "/" + ns + "/" + ff.CompiledProtoBinFileName)
				if err != nil {
					return err
				}
				f := &featurev1beta1.Feature{}
				if err := proto.Unmarshal(fff, f); err != nil {
					return err
				}
				if f.Type == featurev1beta1.FeatureType_FEATURE_TYPE_PROTO {
					pImport := UnpackProtoType("", f.Tree.Default.TypeUrl)
					if strings.HasPrefix(pImport.ImportPath, "google.golang.org") {
						protoImports["import * as protobuf from '@bufbuild/protobuf';"] = struct{}{}
					} else {
						name := strings.Split(f.Tree.Default.TypeUrl, "/")[1]
						if _, ok := interfaces[name]; !ok {
							ptype, err := typeRegistry.FindMessageByName(protoreflect.FullName(name))
							if err != nil {
								return errors.Wrap(err, f.Tree.Default.TypeUrl)
							}
							face, err := getTSInterface(ptype.Descriptor())
							if err != nil {
								return err
							}
							interfaces[name] = face
						}
					}
				}
				codeString, err := genTSForFeature(f, ns, parameters)
				if err != nil {
					return err
				}
				codeStrings = append(codeStrings, codeString)
			}
			const templateBody = `{{range  $.CodeStrings}}
{{ . }}{{end}}`

			data := struct {
				Namespace   string
				CodeStrings []string
			}{
				ns,
				append(maps.Keys(protoImports), append(maps.Values(interfaces), codeStrings...)...),
			}
			if len(of) == 0 {
				of = ns
			}
			f, err := os.Create(of + ".ts")
			if err != nil {
				return err
			}
			templ := template.Must(template.New("").Parse(templateBody))
			return templ.Execute(f, data)
		},
	}
	cmd.Flags().StringVarP(&ns, "namespace", "n", "default", "namespace to generate code from")
	cmd.Flags().StringVarP(&wd, "config-path", "c", ".", "path to configuration repository")
	cmd.Flags().StringVarP(&of, "output", "o", "", "output file")
	return cmd
}

func genTSForFeature(f *featurev1beta1.Feature, ns string, parameters string) (string, error) {
	const templateBody = `// {{$.Description}}
<<<<<<< HEAD
export function {{$.FuncName}}({{$.Parameters}}): {{$.RetType}} {
=======
export function {{$.FuncName}}({{$.Parameters}}): Promise<{{$.RetType}}> {
>>>>>>> 38894545
{{range  $.NaturalLanguage}}{{ . }}
{{end}}}`

	var funcNameBuilder strings.Builder
	funcNameBuilder.WriteString("get")
	for _, word := range regexp.MustCompile("[_-]+").Split(f.Key, -1) {
		funcNameBuilder.WriteString(strings.ToUpper(word[:1]) + word[1:])
	}
	funcName := funcNameBuilder.String()
	var retType string
	var protoType *ProtoImport
	switch f.Type {
	case featurev1beta1.FeatureType_FEATURE_TYPE_BOOL:
		retType = "boolean"
	case featurev1beta1.FeatureType_FEATURE_TYPE_INT:
		retType = "number"
	case featurev1beta1.FeatureType_FEATURE_TYPE_FLOAT:
		retType = "number"
	case featurev1beta1.FeatureType_FEATURE_TYPE_STRING:
		retType = "string"
	case featurev1beta1.FeatureType_FEATURE_TYPE_JSON:
		retType = "any" // TODO
	case featurev1beta1.FeatureType_FEATURE_TYPE_PROTO:
		protoType = UnpackProtoType("", f.Tree.Default.TypeUrl)
		if strings.HasPrefix(protoType.ImportPath, "google") {
			retType = fmt.Sprintf("protobuf.%s", protoType.Type)
		} else {
			retType = protoType.Type
		}
	}

	usedVariables := make(map[string]string)
	code := translateFeatureTS(f, usedVariables)
	if len(parameters) == 0 && len(usedVariables) > 0 {
		var keys []string
		var keyAndTypes []string
		for k, t := range usedVariables {
			keys = append(keys, k)
			keyAndTypes = append(keyAndTypes, fmt.Sprintf("%s: %s", k, t))
		}
		parameters = fmt.Sprintf("{%s}: {%s}", strings.Join(keys, ","), strings.Join(keyAndTypes, ","))
	}
	data := struct {
		Description     string
		FuncName        string
		RetType         string
		Namespace       string
		Key             string
		NaturalLanguage []string
		Parameters      string
	}{
		f.Description,
		funcName,
		retType,
		ns,
		f.Key,
		code,
		parameters,
	}
	templ, err := template.New("go func").Parse(templateBody)
	if err != nil {
		return "", err
	}
	var ret bytes.Buffer
	err = templ.Execute(&ret, data)
	if err != nil {
		return "", err
	}
	return ret.String(), nil
}

func translateFeatureTS(f *featurev1beta1.Feature, usedVariables map[string]string) []string {
	var buffer []string
	for i, constraint := range f.Tree.Constraints {
		ifToken := "} else if"
		if i == 0 {
			ifToken = "if"
		}
		rule := translateRuleTS(constraint.GetRuleAstNew(), usedVariables)
		buffer = append(buffer, fmt.Sprintf("\t%s %s {", ifToken, rule))

		// TODO this doesn't work for proto, but let's try
		buffer = append(buffer, fmt.Sprintf("\t\treturn %s;", translateRetValueTS(constraint.Value, f.Type)))
	}
	if len(f.Tree.Constraints) > 0 {
		buffer = append(buffer, "\t}")
	}
	buffer = append(buffer, fmt.Sprintf("\treturn %s;", translateRetValueTS(f.GetTree().GetDefault(), f.Type)))
	return buffer
}

func structpbValueToKindString(v *structpb.Value) string {
	switch v.GetKind().(type) {
	case *structpb.Value_NumberValue:
		// technically doubles may not work for ints....
		return "number"
	case *structpb.Value_BoolValue:
		return "boolean"
	case *structpb.Value_StringValue:
		return "string"
	}
	return "unknown"
}

func translateRuleTS(rule *rulesv1beta3.Rule, usedVariables map[string]string) string {
	marshalOptions := protojson.MarshalOptions{
		UseProtoNames: true,
	}
	if rule == nil {
		return ""
	}
	switch v := rule.GetRule().(type) {
	case *rulesv1beta3.Rule_Atom:
		usedVariables[v.Atom.ContextKey] = "string" // TODO - ugly as hell
		switch v.Atom.GetComparisonOperator() {
		case rulesv1beta3.ComparisonOperator_COMPARISON_OPERATOR_EQUALS:
			usedVariables[v.Atom.ContextKey] = structpbValueToKindString(v.Atom.ComparisonValue)
			return fmt.Sprintf("( %s === %s )", v.Atom.ContextKey, try.To1(marshalOptions.Marshal(v.Atom.ComparisonValue)))
		case rulesv1beta3.ComparisonOperator_COMPARISON_OPERATOR_NOT_EQUALS:
			usedVariables[v.Atom.ContextKey] = structpbValueToKindString(v.Atom.ComparisonValue)
			return fmt.Sprintf("( %s !== %s )", v.Atom.ContextKey, try.To1(marshalOptions.Marshal(v.Atom.ComparisonValue)))
		case rulesv1beta3.ComparisonOperator_COMPARISON_OPERATOR_CONTAINED_WITHIN:
			usedVariables[v.Atom.ContextKey] = structpbValueToKindString(v.Atom.ComparisonValue.GetListValue().GetValues()[0])
			var elements []string
			for _, comparisonVal := range v.Atom.ComparisonValue.GetListValue().GetValues() {
				elements = append(elements, string(try.To1(marshalOptions.Marshal(comparisonVal))))
			}
			return fmt.Sprintf("([%s].includes(%s))", strings.Join(elements, ", "), v.Atom.ContextKey)
		case rulesv1beta3.ComparisonOperator_COMPARISON_OPERATOR_LESS_THAN:
			usedVariables[v.Atom.ContextKey] = structpbValueToKindString(v.Atom.ComparisonValue)
			return fmt.Sprintf("(%s < %s)", v.Atom.ContextKey, try.To1(marshalOptions.Marshal(v.Atom.ComparisonValue)))
		case rulesv1beta3.ComparisonOperator_COMPARISON_OPERATOR_LESS_THAN_OR_EQUALS:
			usedVariables[v.Atom.ContextKey] = structpbValueToKindString(v.Atom.ComparisonValue)
			return fmt.Sprintf("(%s <= %s)", v.Atom.ContextKey, try.To1(marshalOptions.Marshal(v.Atom.ComparisonValue)))
		case rulesv1beta3.ComparisonOperator_COMPARISON_OPERATOR_GREATER_THAN:
			usedVariables[v.Atom.ContextKey] = structpbValueToKindString(v.Atom.ComparisonValue)
			return fmt.Sprintf("(%s > %s)", v.Atom.ContextKey, try.To1(marshalOptions.Marshal(v.Atom.ComparisonValue)))
		case rulesv1beta3.ComparisonOperator_COMPARISON_OPERATOR_GREATER_THAN_OR_EQUALS:
			usedVariables[v.Atom.ContextKey] = structpbValueToKindString(v.Atom.ComparisonValue)
			return fmt.Sprintf("(%s >= %s)", v.Atom.ContextKey, try.To1(marshalOptions.Marshal(v.Atom.ComparisonValue)))
		case rulesv1beta3.ComparisonOperator_COMPARISON_OPERATOR_CONTAINS:
			usedVariables[v.Atom.ContextKey] = structpbValueToKindString(v.Atom.ComparisonValue)
			return fmt.Sprintf("(%s.includes(%s))", v.Atom.ContextKey, try.To1(marshalOptions.Marshal(v.Atom.ComparisonValue)))
		case rulesv1beta3.ComparisonOperator_COMPARISON_OPERATOR_STARTS_WITH:
			usedVariables[v.Atom.ContextKey] = structpbValueToKindString(v.Atom.ComparisonValue)
			return fmt.Sprintf("(%s.startsWith(%s))", v.Atom.ContextKey, try.To1(marshalOptions.Marshal(v.Atom.ComparisonValue)))
		case rulesv1beta3.ComparisonOperator_COMPARISON_OPERATOR_ENDS_WITH:
			usedVariables[v.Atom.ContextKey] = structpbValueToKindString(v.Atom.ComparisonValue)
			return fmt.Sprintf("(%s.endsWith(%s))", v.Atom.ContextKey, try.To1(marshalOptions.Marshal(v.Atom.ComparisonValue)))
		}
	case *rulesv1beta3.Rule_LogicalExpression:
		operator := " && "
		switch v.LogicalExpression.GetLogicalOperator() {
		case rulesv1beta3.LogicalOperator_LOGICAL_OPERATOR_OR:
			operator = " || "
		}
		var result []string
		for _, rule := range v.LogicalExpression.Rules {
			// worry about inner parens later
			result = append(result, translateRuleTS(rule, usedVariables))
		}
		return "(" + strings.Join(result, operator) + ")"
	}

	fmt.Printf("Need to learn how to: %+v\n", rule.GetRule())
	return ""
}

// returns only the formatted value
func FieldValueToTS(f protoreflect.FieldDescriptor, val protoreflect.Value) string {
	if msg, ok := val.Interface().(protoreflect.Message); ok {
		if _, err := typeRegistry.FindMessageByName((msg.Descriptor().FullName())); err != nil {
			// THIS SUCKS but is probably a bug we should file with anypb if someone / konrad is bored.
			try.To(typeRegistry.RegisterMessage(msg.Type()))
		}
		kind := featurev1beta1.FeatureType_FEATURE_TYPE_PROTO
		return translateRetValueTS(try.To1(anypb.New(msg.Interface())), kind)
	} else {
		switch f.Kind() {
		case protoreflect.EnumKind:
			fallthrough
		case protoreflect.StringKind:
			return fmt.Sprintf("\"%s\"", val.String())
		case protoreflect.BoolKind:
			return val.String()
		case protoreflect.BytesKind:
			panic("Don't know how to take bytes, try nibbles")
		case protoreflect.FloatKind:
			fallthrough
		case protoreflect.DoubleKind:
			fallthrough
		case protoreflect.Int64Kind:
			fallthrough
		case protoreflect.Int32Kind:
			fallthrough
		case protoreflect.Uint64Kind:
			fallthrough
		case protoreflect.Uint32Kind:
			return val.String()
		case protoreflect.MessageKind:
			if f.IsMap() {
				var lines []string
				res := "{ "
				val.Map().Range(func(mk protoreflect.MapKey, mv protoreflect.Value) bool {
					lines = append(lines, fmt.Sprintf("\"%s\": %s",
						mk.String(),
						FieldValueToTS(f.MapValue(), mv)))
					return true
				})
				res += strings.Join(lines, ", ")
				res += " }"
				return res
			} else if f.IsList() {
				panic(fmt.Sprintf("Do not know how to count: %+v", f))
			}
		default:
			panic(fmt.Sprintf("Unknown: %+v", f))
		}
	}
	panic("Unreachable code was reached")
}

func translateRetValueTS(val *anypb.Any, t featurev1beta1.FeatureType) string {
	//var dypb *dynamicpb.Message
	marshalOptions := protojson.MarshalOptions{
		UseProtoNames: true,
	}
	if val.MessageIs((*wrapperspb.Int64Value)(nil)) {
		var i64 wrapperspb.Int64Value
		try.To(val.UnmarshalTo(&i64))
		return strconv.FormatInt(i64.Value, 10)
	}
	// TODO double
	if t != featurev1beta1.FeatureType_FEATURE_TYPE_PROTO {
		// we are guessing this is a primitive, (unless we have i64 so let's do that later)
		return marshalOptions.Format(try.To1(anypb.UnmarshalNew(val, proto.UnmarshalOptions{Resolver: typeRegistry})))
	}

	switch strings.Split(val.TypeUrl, "/")[1] {
	// TODO: other WKTs
	case "google.protobuf.Duration":
		var v durationpb.Duration
		try.To(val.UnmarshalTo(&v))
		return fmt.Sprintf("protobuf.Duration.fromJsonString(%s)", marshalOptions.Format(&v))
	default:
		dynMsg, err := anypb.UnmarshalNew(val, proto.UnmarshalOptions{Resolver: typeRegistry})
		if err != nil {
			typeRegistry.RangeMessages(func(m protoreflect.MessageType) bool {
				return true
			})
			panic(fmt.Sprintf("idk what is going on: %e %+v", err, err))
		}
		var lines []string
		dynMsg.ProtoReflect().Range(func(f protoreflect.FieldDescriptor, val protoreflect.Value) bool {
			lines = append(lines, fmt.Sprintf("\"%s\": %s", f.TextName(), FieldValueToTS(f, val)))
			return true
		})
		return fmt.Sprintf("{%s}", strings.Join(lines, ", "))
	}
}<|MERGE_RESOLUTION|>--- conflicted
+++ resolved
@@ -247,11 +247,8 @@
 
 func genTSForFeature(f *featurev1beta1.Feature, ns string, parameters string) (string, error) {
 	const templateBody = `// {{$.Description}}
-<<<<<<< HEAD
+
 export function {{$.FuncName}}({{$.Parameters}}): {{$.RetType}} {
-=======
-export function {{$.FuncName}}({{$.Parameters}}): Promise<{{$.RetType}}> {
->>>>>>> 38894545
 {{range  $.NaturalLanguage}}{{ . }}
 {{end}}}`
 
